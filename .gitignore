# Python
__pycache__/
*.py[cod]
*.so
*.egg
*.egg-info/
dist/
build/

# IDE
.idea/
.vscode/

# OS
.DS_Store
Thumbs.db

# Jupyter
*.ipynb_checkpoints/


# Others
*.log3
*.tmp
*.bak
*.pth
*.zip
*.tar
*.gz
*.rar
*.pdf
<<<<<<< HEAD
*.docx
*.exe
=======
*.seed
>>>>>>> a3e4d598

# Data
*.csv
*.tsv
*.xlsx
*.h5
*.db
output/
results/
data/<|MERGE_RESOLUTION|>--- conflicted
+++ resolved
@@ -29,12 +29,9 @@
 *.gz
 *.rar
 *.pdf
-<<<<<<< HEAD
+*.seed
 *.docx
 *.exe
-=======
-*.seed
->>>>>>> a3e4d598
 
 # Data
 *.csv
